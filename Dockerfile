<<<<<<< HEAD
FROM yanniscod/em:v0

ARG GIT_USER = Yanniscod
ARG GIT_TOKEN = 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
=======
FROM jcswisscat/em_onrobot:base

# Please adapt the git config to your own, here https is used
ARG GIT_USER=Yanniscod
ARG GIT_TOKEN=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
>>>>>>> 67819ac1

WORKDIR /home

# clone using id and token, token may be not reusable and need to be updated
RUN git clone --recursive https://$GIT_USER:$GIT_TOKEN@github.com/swisscatplus/SwissCat-on_robot.git

WORKDIR /home/SwissCat-on_robot

# Install dependencies and build the workspace
RUN colcon build

# Copy the entrypoint script into the Docker image
COPY ros_entrypoint.sh /home/SwissCat-on_robot/ros_entrypoint.sh

# Set the entrypoint script as the container's entrypoint
ENTRYPOINT ["/home/SwissCat-on_robot/ros_entrypoint.sh"]

# Default command to run ROS2 node
CMD ["ros2", "launch", "rpi_pkg", "rpi.launch.py"]
<<<<<<< HEAD
#CMD ["bash"] # use this if you want to access the terminal, same as -it flag

=======
#CMD ["bash"] # use this if you want to access the terminal, same as -it flag
>>>>>>> 67819ac1
<|MERGE_RESOLUTION|>--- conflicted
+++ resolved
@@ -1,15 +1,8 @@
-<<<<<<< HEAD
-FROM yanniscod/em:v0
-
-ARG GIT_USER = Yanniscod
-ARG GIT_TOKEN = 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
-=======
 FROM jcswisscat/em_onrobot:base
 
 # Please adapt the git config to your own, here https is used
 ARG GIT_USER=Yanniscod
 ARG GIT_TOKEN=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
->>>>>>> 67819ac1
 
 WORKDIR /home
 
@@ -29,9 +22,4 @@
 
 # Default command to run ROS2 node
 CMD ["ros2", "launch", "rpi_pkg", "rpi.launch.py"]
-<<<<<<< HEAD
-#CMD ["bash"] # use this if you want to access the terminal, same as -it flag
-
-=======
-#CMD ["bash"] # use this if you want to access the terminal, same as -it flag
->>>>>>> 67819ac1
+#CMD ["bash"] # use this if you want to access the terminal, same as -it flag