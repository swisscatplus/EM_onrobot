name: Builds and pushes the docker image on the organization's hub

on:
  push:
    branches: ['main']
env:
  REGISTRY: docker.io
  ORG: ${{ github.repository_owner }}
  
jobs:
  build-push:
    runs-on: ubuntu-latest
    steps:
      - name: Set up Docker Buildx
        uses: docker/setup-buildx-action@v2
      - name: Log in to the Container registry
        uses: docker/login-action@65b78e6e13532edd9afa3aa52ac7964289d1a9c1
        with:
          registry: ${{ env.REGISTRY }}
          username: "swisscat@epfl.ch"
          password: "ARiS3h!u5gj#j"
      - name: build-and-push
        uses: docker/build-push-action@v5
        with:
          push: true
<<<<<<< HEAD
          tags: jcswisscat/em_rpi:latest
=======
          tags: jcswisscat/em_rpi:v0@sha256:baa91ecc9d39aa8aa94d17b1d284d6cbfa273fba79c4be0ee249c6b7cb83891f
>>>>>>> 510a1bbd
<|MERGE_RESOLUTION|>--- conflicted
+++ resolved
@@ -23,8 +23,4 @@
         uses: docker/build-push-action@v5
         with:
           push: true
-<<<<<<< HEAD
-          tags: jcswisscat/em_rpi:latest
-=======
           tags: jcswisscat/em_rpi:v0@sha256:baa91ecc9d39aa8aa94d17b1d284d6cbfa273fba79c4be0ee249c6b7cb83891f
->>>>>>> 510a1bbd
